/*
 * FlowUtils.java
 *
 * Version: $Revision$
 *
 * Date: $Date$
 *
 * Copyright (c) 2002, Hewlett-Packard Company and Massachusetts
 * Institute of Technology.  All rights reserved.
 *
 * Redistribution and use in source and binary forms, with or without
 * modification, are permitted provided that the following conditions are
 * met:
 *
 * - Redistributions of source code must retain the above copyright
 * notice, this list of conditions and the following disclaimer.
 *
 * - Redistributions in binary form must reproduce the above copyright
 * notice, this list of conditions and the following disclaimer in the
 * documentation and/or other materials provided with the distribution.
 *
 * - Neither the name of the Hewlett-Packard Company nor the name of the
 * Massachusetts Institute of Technology nor the names of their
 * contributors may be used to endorse or promote products derived from
 * this software without specific prior written permission.
 *
 * THIS SOFTWARE IS PROVIDED BY THE COPYRIGHT HOLDERS AND CONTRIBUTORS
 * ``AS IS'' AND ANY EXPRESS OR IMPLIED WARRANTIES, INCLUDING, BUT NOT
 * LIMITED TO, THE IMPLIED WARRANTIES OF MERCHANTABILITY AND FITNESS FOR
 * A PARTICULAR PURPOSE ARE DISCLAIMED. IN NO EVENT SHALL THE COPYRIGHT
 * HOLDERS OR CONTRIBUTORS BE LIABLE FOR ANY DIRECT, INDIRECT,
 * INCIDENTAL, SPECIAL, EXEMPLARY, OR CONSEQUENTIAL DAMAGES (INCLUDING,
 * BUT NOT LIMITED TO, PROCUREMENT OF SUBSTITUTE GOODS OR SERVICES; LOSS
 * OF USE, DATA, OR PROFITS; OR BUSINESS INTERRUPTION) HOWEVER CAUSED AND
 * ON ANY THEORY OF LIABILITY, WHETHER IN CONTRACT, STRICT LIABILITY, OR
 * TORT (INCLUDING NEGLIGENCE OR OTHERWISE) ARISING IN ANY WAY OUT OF THE
 * USE OF THIS SOFTWARE, EVEN IF ADVISED OF THE POSSIBILITY OF SUCH
 * DAMAGE.
 */

package org.dspace.app.xmlui.aspect.submission;

import java.io.IOException;
import java.sql.SQLException;
import java.util.ArrayList;
import java.util.Map;

import javax.servlet.ServletException;
import javax.servlet.http.HttpServletRequest;

import org.apache.cocoon.environment.ObjectModelHelper;
import org.apache.cocoon.environment.Request;
import org.apache.cocoon.environment.http.HttpEnvironment;
import org.apache.log4j.Logger;
import org.dspace.app.util.DCInput;
import org.dspace.app.util.SubmissionConfig;
import org.dspace.app.util.SubmissionConfigReader;
import org.dspace.app.util.SubmissionInfo;
import org.dspace.app.util.SubmissionStepConfig;
import org.dspace.app.xmlui.utils.UIException;
import org.dspace.app.xmlui.utils.ContextUtil;
import org.dspace.authorize.AuthorizeException;
import org.dspace.content.Collection;
import org.dspace.content.InProgressSubmission;
import org.dspace.content.Item;
import org.dspace.content.WorkspaceItem;
import org.dspace.core.Context;
import org.dspace.core.LogManager;
import org.dspace.submit.AbstractProcessingStep;
import org.dspace.uri.IdentifierService;
import org.dspace.workflow.WorkflowItem;
import org.dspace.workflow.WorkflowManager;

/**
 * This is a utility class to aid in the submission flow scripts. 
 * Since data validation is cumbersome inside a flow script this 
 * is a collection of methods to preform processing at each step 
 * of the flow, the flow script will ties these operations 
 * together in a meaningful order but all actually processing 
 * is done through these various processes.
 * 
 * @author Scott Phillips
 * @author Tim Donohue (modified for Configurable Submission)
 */

public class FlowUtils {

    private static Logger log = Logger.getLogger(FlowUtils.class);
    
    /** Where the submissionInfo is stored on an HTTP Request object */
    private final static String DSPACE_SUBMISSION_INFO = "dspace.submission.info";

	/**
	 * Return the InProgressSubmission, either workspaceItem or workflowItem, 
	 * depending on the id provided. If the id begins with an S then it is a
	 * considered a workspaceItem. If the id begins with a W then it is
	 * considered a workflowItem.
	 * 
	 * @param context
	 * @param inProgressSubmissionID
	 * @return The InprogressSubmission or null if non found
	 */
	public static InProgressSubmission findSubmission(Context context, String inProgressSubmissionID) throws SQLException
	{
		char type = inProgressSubmissionID.charAt(0);
		int id = Integer.valueOf(inProgressSubmissionID.substring(1));
		
		if (type == 'S')
		{
			return WorkspaceItem.find(context, id);
		}
		else if (type == 'W')
		{
			return WorkflowItem.find(context, id);
		}
		return null;
	}
    
    
	/**
	 * Return the workspace identified by the given id, the id should be 
	 * prepended with the character S to signify that it is a workspace 
	 * instead of a workflow.
	 * 
	 * @param context
	 * @param inProgressSubmissionID
	 * @return The found workspaceitem or null if none found.
	 */
	public static WorkspaceItem findWorkspace(Context context, String inProgressSubmissionID) throws SQLException
	{
		InProgressSubmission submission = findSubmission(context, inProgressSubmissionID);
		if (submission instanceof WorkspaceItem)
			return (WorkspaceItem) submission;
		return null;
	}
	
	/**
	 * Return the workflow identified by the given id, the id should be 
	 * prepended with the character S to signify that it is a workflow 
	 * instead of a workspace.
	 * 
	 * @param context
	 * @param inProgressSubmissionID
	 * @return The found workflowitem or null if none found.
	 */
	public static WorkflowItem findWorkflow(Context context, String inProgressSubmissionID) throws SQLException
	{
		InProgressSubmission submission = findSubmission(context, inProgressSubmissionID);
		if (submission instanceof WorkflowItem)
			return (WorkflowItem) submission;
		return null;
	}
	
    /**
     * Obtains the submission info for the current submission process. 
     * If a submissionInfo object has already been created
     * for this HTTP request, it is re-used, otherwise it is created.
     * 
     * @param objectModel
     *            the cocoon Objectmodel
     * @param workspaceID
     *            the workspaceID of the submission info to obtain         
     * 
     * @return a SubmissionInfo object
     */
    public static SubmissionInfo obtainSubmissionInfo(Map objectModel, String workspaceID) throws SQLException
    {
        Request request = ObjectModelHelper.getRequest(objectModel);
        Context context = ContextUtil.obtainContext(objectModel);
          
        //try loading subInfo from HTTP request
        SubmissionInfo subInfo = (SubmissionInfo) request.getAttribute(DSPACE_SUBMISSION_INFO);
        
        //get the submission represented by the WorkspaceID
        InProgressSubmission submission = findSubmission(context, workspaceID);

        //if no submission info, or wrong submission info, reload it!
        if ((subInfo == null && submission!=null) || 
            (subInfo!=null && submission!=null && subInfo.getSubmissionItem().getID()!=submission.getID()))
        {
            try
            {
                final HttpServletRequest httpRequest = (HttpServletRequest) objectModel
                    .get(HttpEnvironment.HTTP_REQUEST_OBJECT);
            
                // load submission info
                subInfo = SubmissionInfo.load(httpRequest, submission);
    
                // Set the session ID
                context.setExtraLogInfo("session_id="
                        + request.getSession().getId());
    
                // Store the submissionInfo in the request
                request.setAttribute(DSPACE_SUBMISSION_INFO, subInfo);
            }
            catch(Exception e)
            {
                throw new SQLException("Error loading Submission Info: " + e.getMessage());
            }
        }    
        else if(subInfo==null && submission==null)
        {
            throw new SQLException("Unable to load Submission Information, since WorkspaceID (ID:" + workspaceID + ") is not a valid in-process submission.");
        }

        return subInfo;
    }
	
	/**
     * Indicate the user has advanced to the given page within a given step. 
     * This will only actually do anything when it's a user initially entering 
     * a submission. It will increase the "stage reached" and "page reached"
     * columns - it will not "set back" where a user has reached.
     * 
     * @param context The current DSpace content
	 * @param id The unique ID of the current workflow/workspace
     * @param step the step the user has just reached
     * @param page the page (within the step) the user has just reached
     */
    public static void setPageReached(Context context, String id, int step, int page)
            throws SQLException, AuthorizeException, IOException
    {
        InProgressSubmission submission = findSubmission(context, id);
		
		if (submission instanceof WorkspaceItem)
		{
			WorkspaceItem workspaceItem = (WorkspaceItem) submission;
			
			if (step > workspaceItem.getStageReached())
			{
				workspaceItem.setStageReached(step);
				workspaceItem.setPageReached(1);  //reset page to first page in new step
				workspaceItem.update();
				context.commit();
			}
			else if ((step == workspaceItem.getStageReached()) &&
					 (page > workspaceItem.getPageReached()))
			{
				workspaceItem.setPageReached(page);
				workspaceItem.update();
				context.commit();
			}
		}
    }
	
    /**
     * Set a specific step and page as reached. 
     * It will also "set back" where a user has reached.
     * 
     * @param context The current DSpace content
     * @param id The unique ID of the current workflow/workspace
     * @param step the step to set as reached, can be also a previous reached step
     * @param page the page (within the step) to set as reached, can be also a previous reached page
     */
    public static void setBackPageReached(Context context, String id, int step,
            int page) throws SQLException, AuthorizeException, IOException
    {
        InProgressSubmission submission = findSubmission(context, id);

        if (submission instanceof WorkspaceItem)
        {
            WorkspaceItem workspaceItem = (WorkspaceItem) submission;

            workspaceItem.setStageReached(step);
            workspaceItem.setPageReached(page > 0 ? page : 1);
            workspaceItem.update();
            context.commit();
        }
    }
    
    /**
     * Find the maximum step the user has reached in the submission processes. 
     * If this submission is a workflow then return max-int.
     * 
     * @param context The current DSpace content
	 * @param id The unique ID of the current workflow/workspace
     */
	public static int getMaximumStepReached(Context context, String id) throws SQLException {
		
		InProgressSubmission submission = findSubmission(context, id);
		
		if (submission instanceof WorkspaceItem)
		{
			WorkspaceItem workspaceItem = (WorkspaceItem) submission;
			int stage = workspaceItem.getStageReached();
			if (stage < 0)
				stage = 0;
			return stage;
		}
		
		// This is a workflow, return infinity.
		return Integer.MAX_VALUE;
	}
	
	/**
     * Find the maximum page (within the maximum step) that the user has 
     * reached in the submission processes. 
     * If this submission is a workflow then return max-int.
     * 
     * @param context The current DSpace content
	 * @param id The unique ID of the current workflow/workspace
     */
	public static int getMaximumPageReached(Context context, String id) throws SQLException {
		
		InProgressSubmission submission = findSubmission(context, id);
		
		if (submission instanceof WorkspaceItem)
		{
			WorkspaceItem workspaceItem = (WorkspaceItem) submission;
			int page = workspaceItem.getPageReached();
			if (page < 0)
				page = 0;
			return page;
		}
		
		// This is a workflow, return infinity.
		return Integer.MAX_VALUE;
	}
	
	
	/**
	 * Get current step number
	 *
	 * @param stepAndPage
	 * 			a double representing the current step and page
	 * 			(e.g. 1.2 is page 2 of step 1)
	 * @return step number
	 */
	public static int getStep(double stepAndPage)
	{
		//split step and page (e.g. 1.2 is page 2 of step 1)
		String[] fields = Double.toString(stepAndPage).split("\\."); // split on period
        
		return Integer.parseInt(fields[0]);
	}
	
	
	/**
	 * Get number of the current page within the current step
	 *
	 *@param stepAndPage
	 * 			a double representing the current step and page
	 * 			(e.g. 1.2 is page 2 of step 1)
	 * @return page number (within current step)
	 */
	public static int getPage(double stepAndPage)
	{
		//split step and page (e.g. 1.2 is page 2 of step 1)
		String[] fields = Double.toString(stepAndPage).split("\\."); // split on period
        
		return Integer.parseInt(fields[1]);
	}
	
	/**
	 * Process the save or remove step. If the user has selected to 
	 * remove their submission then remove it.
	 * 
	 * @param context The current DSpace content
	 * @param id The unique ID of the current workspace/workflow
	 * @param request The cocoon request object.
	 */
	public static void processSaveOrRemove(Context context, String id, Request request) throws SQLException, AuthorizeException, IOException
	{
		if (request.getParameter("submit_remove") != null)
		{
			// If they selected to remove the item then delete everything.
			WorkspaceItem workspace = findWorkspace(context,id);
			workspace.deleteAll();
	        context.commit();
		}
	}
	
	/**
	 * Update the provided workflowItem to advance to the next workflow 
	 * step. If this was the last thing needed before the item is 
	 * committed to the repository then return true, otherwise false.
	 * 
	 * @param context The current DSpace content
	 * @param id The unique ID of the current workflow
	 */
	public static boolean processApproveTask(Context context, String id) throws SQLException, UIException, ServletException, AuthorizeException, IOException
	{
		WorkflowItem workflowItem = findWorkflow(context, id);
		Item item = workflowItem.getItem();
		
		// Advance the item along the workflow
        WorkflowManager.advance(context, workflowItem, context.getCurrentUser());

        // FIXME: This should be a return value from advance()
        // See if that gave the item a Handle. If it did,
        // the item made it into the archive, so we
        // should display a suitable page.
//        String handle = HandleManager.findHandle(context, item);

        context.commit();
        
//        if (handle != null)
        if (item.isArchived())
        {
            return true;
        }
        else
        {
            return false;
        }
	}
	
	
	
	/**
	 * Return the given task back to the pool of unclaimed tasks for another user
	 * to select and preform.
	 * 
	 * @param context The current DSpace content
	 * @param id The unique ID of the current workflow
	 */
	public static void processUnclaimTask(Context context, String id) throws SQLException, UIException, ServletException, AuthorizeException, IOException
	{
		WorkflowItem workflowItem = findWorkflow(context, id);
		
        // Return task to pool
        WorkflowManager.unclaim(context, workflowItem, context.getCurrentUser());
        
        context.commit();
        
        //Log this unclaim action
        log.info(LogManager.getHeader(context, "unclaim_workflow",
                "workflow_item_id=" + workflowItem.getID() + ",item_id="
                        + workflowItem.getItem().getID() + ",collection_id="
                        + workflowItem.getCollection().getID() 
                        + ",new_state=" + workflowItem.getState()));
	}
	
	/**
	 * Claim this task from the pool of unclaimed task so that this user may
	 * preform the task by either approving or rejecting it.
	 * 
	 * @param context The current DSpace content
	 * @param id The unique ID of the current workflow
	 */
	public static void processClaimTask(Context context, String id) throws SQLException, UIException, ServletException, AuthorizeException, IOException
	{
		WorkflowItem workflowItem = findWorkflow(context, id);
		
       // Claim the task
       WorkflowManager.claim(context, workflowItem, context.getCurrentUser());
       
       context.commit();
       
       //log this claim information
       log.info(LogManager.getHeader(context, "claim_task", "workflow_item_id="
                   + workflowItem.getID() + "item_id=" + workflowItem.getItem().getID()
                   + "collection_id=" + workflowItem.getCollection().getID()
                   + "newowner_id=" + workflowItem.getOwner().getID() 
                   + "new_state=" + workflowItem.getState()));
	}
	

	/**
	 * Reject the given task for the given reason. If the user did not provide
	 * a reason then an error is generated placing that field in error.
	 * 
	 * @param context The current DSpace content
	 * @param id The unique ID of the current workflow
     * @param request The current request object
	 */
	public static String processRejectTask(Context context, String id,Request request) throws SQLException, UIException, ServletException, AuthorizeException, IOException
	{
		WorkflowItem workflowItem = findWorkflow(context, id);
		
		String reason = request.getParameter("reason");

		if (reason != null && reason.length() > 1)
		{
            WorkspaceItem wsi = WorkflowManager.reject(context, workflowItem,context.getCurrentUser(), reason);
			
			//Load the Submission Process for the collection this WSI is associated with
            Collection c = wsi.getCollection();
            SubmissionConfigReader subConfigReader = new SubmissionConfigReader();
<<<<<<< HEAD
            SubmissionConfig subConfig = subConfigReader.getSubmissionConfig(IdentifierService.getCanonicalForm(c), false);
=======
            SubmissionConfig subConfig = subConfigReader.getSubmissionConfig(c.getHandle(), false);
>>>>>>> a68d3779
            
            // Set the "stage_reached" column on the workspace item
            // to the LAST page of the LAST step in the submission process 
            // (i.e. the page just before "Complete", which is at NumSteps-1)
            int lastStep = subConfig.getNumberOfSteps()-2;
            wsi.setStageReached(lastStep);
            wsi.setPageReached(AbstractProcessingStep.LAST_PAGE_REACHED);
            wsi.update();
            
            context.commit();
            
            //Submission rejected.  Log this information
            log.info(LogManager.getHeader(context, "reject_workflow", "workflow_item_id="
                    + wsi.getID() + "item_id=" + wsi.getItem().getID()
                    + "collection_id=" + wsi.getCollection().getID() 
                    + "eperson_id=" + context.getCurrentUser().getID()));
			
			// Return no errors.
			return null;
		}
		else
		{
			// If the user did not supply a reason then
			// place the reason field in error.
			return "reason";
		}
	}
	

	/**
	 * Return the HTML / DRI field name for the given input.
	 * 
	 * @param input
	 * @return field name as a String (e.g. dc_contributor_editor)
	 */
	public static String getFieldName(DCInput input)
	{
		String dcSchema = input.getSchema();
		String dcElement = input.getElement();
		String dcQualifier = input.getQualifier();
		if (dcQualifier != null && ! dcQualifier.equals(Item.ANY))
		{
			return dcSchema + "_" + dcElement + '_' + dcQualifier;
		}
		else
		{
			return dcSchema + "_" + dcElement;
		}

	}
    
    /**
     * Retrieves a list of all steps and pages within the
     * current submission process.
     * <P>
     * This returns an array of Doubles of the form "#.#"
     * where the former number is the step number, and the
     * latter is the page number.
     * <P>
     * This list may differ from the list of steps in the
     * progress bar if the current submission process includes
     * non-interactive steps which do not appear in the progress bar!
     * <P>
     * This method is used by the Manakin submission flowscript
     * (submission.js) to step forward/backward between steps. 
     * 
     * @param request
     *            The HTTP Servlet Request object
     * @param subInfo
     *            the current SubmissionInfo object
     *  
     */
    public static Double[] getListOfAllSteps(HttpServletRequest request, SubmissionInfo subInfo)
    {
        ArrayList listStepNumbers = new ArrayList();

        // loop through all steps
        for (int i = 0; i < subInfo.getSubmissionConfig().getNumberOfSteps(); i++)
        {
            // get the current step info
            SubmissionStepConfig currentStep = subInfo.getSubmissionConfig()
                    .getStep(i);
            String stepNumber = Integer.toString(currentStep
                    .getStepNumber());
            
            //Skip over the "Select Collection" step, since
            // a user is never allowed to return to that step or jump from that step
            if(currentStep.getId()!=null && currentStep.getId().equals(SubmissionStepConfig.SELECT_COLLECTION_STEP))
            {
                continue;
            }
            
            // default to just one page in this step
            int numPages = 1;

            try
            {
                // load the processing class for this step
                ClassLoader loader = subInfo.getClass().getClassLoader();
                Class stepClass = loader.loadClass(currentStep.getProcessingClassName());
   
                // call the "getNumberOfPages()" method of the class 
                // to get it's number of pages
                AbstractProcessingStep step = (AbstractProcessingStep) stepClass
                        .newInstance();

                // get number of pages from servlet
                numPages = step.getNumberOfPages(request, subInfo);
            }
            catch (Exception e)
            {
                log.error("Error loading step information from Step Class '"
                                + currentStep.getProcessingClassName()
                                + "' Error:", e);
            }

            // save each of the step's pages to the progress bar
            for (int j = 1; j <= numPages; j++)
            {
                String stepAndPage = stepNumber + "." + j;

                Double stepAndPageNum = Double.valueOf(stepAndPage);
                
                listStepNumbers.add(stepAndPageNum);
            }// end for each page
        }// end for each step

        //convert into an array of Doubles
        return (Double[]) listStepNumbers.toArray(new Double[listStepNumbers.size()]);
    }
}
<|MERGE_RESOLUTION|>--- conflicted
+++ resolved
@@ -66,8 +66,8 @@
 import org.dspace.content.WorkspaceItem;
 import org.dspace.core.Context;
 import org.dspace.core.LogManager;
+import org.dspace.handle.HandleManager;
 import org.dspace.submit.AbstractProcessingStep;
-import org.dspace.uri.IdentifierService;
 import org.dspace.workflow.WorkflowItem;
 import org.dspace.workflow.WorkflowManager;
 
@@ -390,12 +390,11 @@
         // See if that gave the item a Handle. If it did,
         // the item made it into the archive, so we
         // should display a suitable page.
-//        String handle = HandleManager.findHandle(context, item);
+        String handle = HandleManager.findHandle(context, item);
 
         context.commit();
         
-//        if (handle != null)
-        if (item.isArchived())
+        if (handle != null)
         {
             return true;
         }
@@ -477,11 +476,7 @@
 			//Load the Submission Process for the collection this WSI is associated with
             Collection c = wsi.getCollection();
             SubmissionConfigReader subConfigReader = new SubmissionConfigReader();
-<<<<<<< HEAD
-            SubmissionConfig subConfig = subConfigReader.getSubmissionConfig(IdentifierService.getCanonicalForm(c), false);
-=======
             SubmissionConfig subConfig = subConfigReader.getSubmissionConfig(c.getHandle(), false);
->>>>>>> a68d3779
             
             // Set the "stage_reached" column on the workspace item
             // to the LAST page of the LAST step in the submission process 
@@ -612,4 +607,4 @@
         //convert into an array of Doubles
         return (Double[]) listStepNumbers.toArray(new Double[listStepNumbers.size()]);
     }
-}
+}