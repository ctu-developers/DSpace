--- conflicted
+++ resolved
@@ -1,8 +1,4 @@
-<<<<<<< HEAD
-DSpace Version SNAPSHOT, $Date$
-=======
 DSpace Version 1.5-SNAPSHOT, $Date$
->>>>>>> a68d3779
 
 Installation instructions are included in this release package under
 
