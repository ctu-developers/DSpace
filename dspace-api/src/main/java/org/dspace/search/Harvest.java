--- conflicted
+++ resolved
@@ -39,26 +39,22 @@
  */
 package org.dspace.search;
 
+import java.sql.SQLException;
+import java.sql.Timestamp;
+import java.text.ParseException;
+import java.text.SimpleDateFormat;
+import java.util.ArrayList;
+import java.util.Calendar;
+import java.util.LinkedList;
+import java.util.List;
+import java.util.TimeZone;
+
 import org.apache.log4j.Logger;
-import org.dspace.content.Collection;
 import org.dspace.content.DSpaceObject;
 import org.dspace.content.Item;
-import org.dspace.content.dao.CollectionDAO;
-import org.dspace.content.dao.CollectionDAOFactory;
-import org.dspace.content.dao.ItemDAO;
-import org.dspace.content.dao.ItemDAOFactory;
+import org.dspace.core.ConfigurationManager;
 import org.dspace.core.Constants;
 import org.dspace.core.Context;
-<<<<<<< HEAD
-import org.dspace.uri.ObjectIdentifier;
-import org.dspace.uri.ObjectIdentifierService;
-import org.dspace.uri.IdentifierService;
-import org.dspace.uri.IdentifierException;
-
-import java.text.ParseException;
-import java.util.LinkedList;
-import java.util.List;
-=======
 import org.dspace.core.LogManager;
 import org.dspace.handle.HandleManager;
 import org.dspace.storage.rdbms.DatabaseManager;
@@ -66,13 +62,12 @@
 import org.dspace.storage.rdbms.TableRowIterator;
 import org.dspace.authorize.AuthorizeManager;
 import org.dspace.eperson.Group;
->>>>>>> a68d3779
 
 /**
  * Utility class for extracting information about items, possibly just within a
  * certain community or collection, that have been created, modified or
  * withdrawn within a particular range of dates.
- *
+ * 
  * @author Robert Tansley
  * @version $Revision$
  */
@@ -80,7 +75,7 @@
 {
     /** log4j logger */
     private static Logger log = Logger.getLogger(Harvest.class);
-
+    
     /**
      * Obtain information about items that have been created, modified or
      * withdrawn within a given date range. You can also specify 'offset' and
@@ -90,7 +85,7 @@
      * (and OAI-PMH).
      * <P>
      * FIXME: Assumes all in_archive items have public metadata
-     *
+     * 
      * @param context
      *            DSpace context
      * @param scope
@@ -112,7 +107,7 @@
      *            if <code>true</code> the <code>item</code> field of each
      *            <code>HarvestedItemInfo</code> object is filled out
      * @param collections
-     *            if <code>true</code> the <code>collectionIdentifiers</code>
+     *            if <code>true</code> the <code>collectionHandles</code>
      *            field of each <code>HarvestedItemInfo</code> object is
      *            filled out
      * @param withdrawn
@@ -121,24 +116,15 @@
      * @param nonAnon
      *            If items without anonymous access should be included or not
      * @return List of <code>HarvestedItemInfo</code> objects
+     * @throws SQLException
      * @throws ParseException If the date is not in a supported format
      */
     public static List harvest(Context context, DSpaceObject scope,
             String startDate, String endDate, int offset, int limit,
-<<<<<<< HEAD
-            boolean items, boolean collections, boolean withdrawn)
-        throws ParseException
-=======
             boolean items, boolean collections, boolean withdrawn,
             boolean nonAnon) throws SQLException, ParseException
->>>>>>> a68d3779
     {
-        ItemDAO itemDAO = ItemDAOFactory.getInstance(context);
-
-<<<<<<< HEAD
-        List<Item> itemList = itemDAO.getItems(scope, startDate, endDate, offset,
-                limit, items, collections, withdrawn);
-=======
+
         // Put together our query. Note there is no need for an
         // "in_archive=true" condition, we are using the existence of
         // Handles as our 'existence criterion'.
@@ -232,37 +218,26 @@
                 query += " AND withdrawn=false ";
             }
         }
->>>>>>> a68d3779
-
+
+        // Order by item ID, so that for a given harvest the order will be
+        // consistent. This is so that big harvests can be broken up into
+        // several smaller operations (e.g. for OAI resumption tokens.)
+        query += " ORDER BY handle.resource_id";
+
+        log.debug(LogManager.getHeader(context, "harvest SQL", query));
+        
+        // Execute
+        Object[] parametersArray = parameters.toArray();
+        TableRowIterator tri = DatabaseManager.query(context, query, parametersArray);
         List infoObjects = new LinkedList();
         int index = 0;
 
-<<<<<<< HEAD
-        // Process results of query into HarvestedItemInfo objects
-        for (Item item : itemList)
-        {
-            /*
-             * This conditional ensures that we only process items within any
-             * constraints specified by 'offset' and 'limit' parameters.
-             */
-            if ((index >= offset)
-                    && ((limit == 0) || (index < (offset + limit))))
-            {
-                HarvestedItemInfo itemInfo = new HarvestedItemInfo();
-
-                itemInfo.context = context;
-                itemInfo.identifier = item.getIdentifier();
-                itemInfo.itemID = item.getID();
-                itemInfo.datestamp = item.getLastModified();
-                itemInfo.withdrawn = item.isWithdrawn();
-=======
         try
         {
             // Process results of query into HarvestedItemInfo objects
             while (tri.hasNext())
             {
                 TableRow row = tri.next();
->>>>>>> a68d3779
 
                 /*
                  * This conditional ensures that we only process items within any
@@ -273,15 +248,6 @@
                 {
                     HarvestedItemInfo itemInfo = new HarvestedItemInfo();
 
-<<<<<<< HEAD
-                if (items)
-                {
-                    itemInfo.item = item;
-                }
-
-                infoObjects.add(itemInfo);
-                item = null;
-=======
                     itemInfo.context = context;
                     itemInfo.handle = row.getStringColumn("handle");
                     itemInfo.itemID = row.getIntColumn("resource_id");
@@ -318,18 +284,14 @@
                 }
 
                 index++;
->>>>>>> a68d3779
             }
         }
-<<<<<<< HEAD
-=======
         finally
         {
             // close the TableRowIterator to free up resources
             if (tri != null)
                 tri.close();
         }
->>>>>>> a68d3779
 
         return infoObjects;
     }
@@ -337,79 +299,68 @@
     /**
      * Get harvested item info for a single item. <code>item</code> field in
      * returned <code>HarvestedItemInfo</code> object is always filled out.
-     *
+     * 
      * @param context
      *            DSpace context
-     * @param identifier
-     *            A persistent identifier.
+     * @param handle
+     *            Prefix-less Handle of item
      * @param collections
-     *            if <code>true</code> the <code>collectionIdentifiers</code>
+     *            if <code>true</code> the <code>collectionHandles</code>
      *            field of the <code>HarvestedItemInfo</code> object is filled
      *            out
-     *
+     * 
      * @return <code>HarvestedItemInfo</code> object for the single item, or
      *         <code>null</code>
+     * @throws SQLException
      */
-    public static HarvestedItemInfo getSingle(Context context,
-            ObjectIdentifier identifier, boolean collections)
+    public static HarvestedItemInfo getSingle(Context context, String handle,
+            boolean collections) throws SQLException
     {
-        try
-        {
-// FIXME: Assume identifier is item
-            Item i = (Item) IdentifierService.getResource(context, identifier);
-
-            if (i == null)
-            {
-                return null;
-            }
-
-            // Fill out OAI info item object
-            HarvestedItemInfo itemInfo = new HarvestedItemInfo();
-
-            itemInfo.context = context;
-            itemInfo.item = i;
-            itemInfo.identifier = identifier;
-            itemInfo.withdrawn = i.isWithdrawn();
-            itemInfo.datestamp = i.getLastModified();
-            itemInfo.itemID = i.getID();
-
-            // Get the sets
-            if (collections)
-            {
-                fillCollections(context, itemInfo);
-            }
-
-            return itemInfo;
-        }
-        catch (IdentifierException e)
-        {
-            log.error("caught exception: ", e);
-            throw new RuntimeException(e);
-        }
+        // FIXME: Assume Handle is item
+        Item i = (Item) HandleManager.resolveToObject(context, handle);
+
+        if (i == null)
+        {
+            return null;
+        }
+
+        // Fill out OAI info item object
+        HarvestedItemInfo itemInfo = new HarvestedItemInfo();
+
+        itemInfo.context = context;
+        itemInfo.item = i;
+        itemInfo.handle = handle;
+        itemInfo.withdrawn = i.isWithdrawn();
+        itemInfo.datestamp = i.getLastModified();
+        itemInfo.itemID = i.getID();
+
+        // Get the sets
+        if (collections)
+        {
+            fillCollections(context, itemInfo);
+        }
+
+        return itemInfo;
     }
 
     /**
      * Fill out the containers field of the HarvestedItemInfo object
-     *
+     * 
      * @param context
      *            DSpace context
      * @param itemInfo
      *            HarvestedItemInfo object to fill out
+     * @throws SQLException
      */
     private static void fillCollections(Context context,
-            HarvestedItemInfo itemInfo)
+            HarvestedItemInfo itemInfo) throws SQLException
     {
-        try
-        {
-            CollectionDAO collectionDAO = CollectionDAOFactory.getInstance(context);
-
-<<<<<<< HEAD
-            ObjectIdentifier oi = ObjectIdentifierService.get(context, itemInfo.itemID, Constants.ITEM);
-            // ObjectIdentifier oi = new ObjectIdentifier(itemInfo.itemID, Constants.ITEM);
-            Item item = (Item) IdentifierService.getResource(context, oi);
-
-            List<Collection> parents = collectionDAO.getParentCollections(item);
-=======
+        // Get the collection Handles from DB
+        TableRowIterator colRows = DatabaseManager.query(context,
+                        "SELECT handle.handle FROM handle, collection2item WHERE handle.resource_type_id= ? " + 
+                        "AND collection2item.collection_id=handle.resource_id AND collection2item.item_id = ? ",
+                        Constants.COLLECTION, itemInfo.itemID);
+
         try
         {
             // Chuck 'em in the itemInfo object
@@ -427,22 +378,40 @@
                 colRows.close();
         }
     }
->>>>>>> a68d3779
-
-            List<ObjectIdentifier> identifiers =
-                new LinkedList<ObjectIdentifier>();
-
-            for (Collection parent : parents)
-            {
-                identifiers.add(parent.getIdentifier());
-            }
-
-            itemInfo.collectionIdentifiers = identifiers;
-        }
-        catch (IdentifierException e)
-        {
-            log.error("caught exception: ", e);
-            throw new RuntimeException(e);
-        }
-    }
+
+    
+    /**
+     * Convert a String to a java.sql.Timestamp object
+     * 
+     * @param t The timestamp String
+     * @param selfGenerated Is this a self generated timestamp (e.g. it has .999 on the end)
+     * @return The converted Timestamp
+     * @throws ParseException 
+     */
+    private static Timestamp toTimestamp(String t, boolean selfGenerated) throws ParseException
+    {
+        SimpleDateFormat df;
+        
+        // Choose the correct date format based on string length
+        if (t.length() == 10)
+        {
+            df = new SimpleDateFormat("yyyy-MM-dd");
+        }
+        else if (t.length() == 20)
+        {
+            df = new SimpleDateFormat("yyyy-MM-dd'T'HH:mm:ss'Z'");
+        }
+        else if (selfGenerated)
+        {
+            df = new SimpleDateFormat("yyyy-MM-dd'T'HH:mm:ss.SSS'Z'");
+        }
+        else {
+            // Not self generated, and not in a guessable format
+            throw new ParseException("", 0);
+        }
+        
+        // Parse the date
+        df.setCalendar(Calendar.getInstance(TimeZone.getTimeZone("UTC")));
+        return new Timestamp(df.parse(t).getTime());
+    }    
 }