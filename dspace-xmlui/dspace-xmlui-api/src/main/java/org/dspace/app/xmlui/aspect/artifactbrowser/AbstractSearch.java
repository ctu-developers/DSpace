/*
 * AbstractSearch.java
 *
 * Version: $Revision$
 *
 * Date: $Date$
 *
 * Copyright (c) 2002, Hewlett-Packard Company and Massachusetts
 * Institute of Technology.  All rights reserved.
 *
 * Redistribution and use in source and binary forms, with or without
 * modification, are permitted provided that the following conditions are
 * met:
 *
 * - Redistributions of source code must retain the above copyright
 * notice, this list of conditions and the following disclaimer.
 *
 * - Redistributions in binary form must reproduce the above copyright
 * notice, this list of conditions and the following disclaimer in the
 * documentation and/or other materials provided with the distribution.
 *
 * - Neither the name of the Hewlett-Packard Company nor the name of the
 * Massachusetts Institute of Technology nor the names of their
 * contributors may be used to endorse or promote products derived from
 * this software without specific prior written permission.
 *
 * THIS SOFTWARE IS PROVIDED BY THE COPYRIGHT HOLDERS AND CONTRIBUTORS
 * ``AS IS'' AND ANY EXPRESS OR IMPLIED WARRANTIES, INCLUDING, BUT NOT
 * LIMITED TO, THE IMPLIED WARRANTIES OF MERCHANTABILITY AND FITNESS FOR
 * A PARTICULAR PURPOSE ARE DISCLAIMED. IN NO EVENT SHALL THE COPYRIGHT
 * HOLDERS OR CONTRIBUTORS BE LIABLE FOR ANY DIRECT, INDIRECT,
 * INCIDENTAL, SPECIAL, EXEMPLARY, OR CONSEQUENTIAL DAMAGES (INCLUDING,
 * BUT NOT LIMITED TO, PROCUREMENT OF SUBSTITUTE GOODS OR SERVICES; LOSS
 * OF USE, DATA, OR PROFITS; OR BUSINESS INTERRUPTION) HOWEVER CAUSED AND
 * ON ANY THEORY OF LIABILITY, WHETHER IN CONTRACT, STRICT LIABILITY, OR
 * TORT (INCLUDING NEGLIGENCE OR OTHERWISE) ARISING IN ANY WAY OUT OF THE
 * USE OF THIS SOFTWARE, EVEN IF ADVISED OF THE POSSIBILITY OF SUCH
 * DAMAGE.
 */
package org.dspace.app.xmlui.aspect.artifactbrowser;

<<<<<<< HEAD
=======
import java.io.IOException;
import java.io.Serializable;
import java.sql.SQLException;
import java.util.HashMap;
import java.util.Map;
import java.util.Set;

>>>>>>> a68d3779
import org.apache.cocoon.environment.ObjectModelHelper;
import org.apache.cocoon.environment.Request;
import org.apache.cocoon.util.HashUtil;
import org.apache.excalibur.source.SourceValidity;
import org.apache.log4j.Logger;
import org.dspace.app.xmlui.cocoon.AbstractDSpaceTransformer;
import org.dspace.app.xmlui.utils.ContextUtil;
import org.dspace.app.xmlui.utils.DSpaceValidity;
import org.dspace.app.xmlui.utils.UIException;
import org.dspace.app.xmlui.utils.URIUtil;
import org.dspace.app.xmlui.wing.Message;
import org.dspace.app.xmlui.wing.WingException;
import org.dspace.app.xmlui.wing.element.Body;
import org.dspace.app.xmlui.wing.element.Cell;
import org.dspace.app.xmlui.wing.element.Division;
import org.dspace.app.xmlui.wing.element.Para;
import org.dspace.app.xmlui.wing.element.ReferenceSet;
import org.dspace.app.xmlui.wing.element.Row;
import org.dspace.app.xmlui.wing.element.Select;
import org.dspace.app.xmlui.wing.element.Table;
import org.dspace.app.xmlui.wing.element.Row;
import org.dspace.app.xmlui.wing.element.Cell;
import org.dspace.authorize.AuthorizeException;
import org.dspace.content.Collection;
import org.dspace.content.Community;
import org.dspace.content.DSpaceObject;
import org.dspace.content.Item;
import org.dspace.core.Context;
import org.dspace.core.LogManager;
import org.dspace.core.Constants;
<<<<<<< HEAD
import org.dspace.search.DSQuery;
import org.dspace.search.QueryArgs;
import org.dspace.search.QueryResults;
import org.dspace.sort.SortException;
import org.dspace.sort.SortOption;
import org.dspace.uri.IdentifierService;
import org.dspace.uri.ResolvableIdentifier;
import org.dspace.uri.IdentifierException;
import org.dspace.uri.dao.ExternalIdentifierDAO;
import org.dspace.uri.dao.ExternalIdentifierDAOFactory;
import org.dspace.uri.dao.ExternalIdentifierStorageException;
=======
import org.dspace.handle.HandleManager;
import org.dspace.search.DSQuery;
import org.dspace.search.QueryArgs;
import org.dspace.search.QueryResults;
import org.dspace.sort.SortOption;
import org.dspace.sort.SortException;
>>>>>>> a68d3779
import org.xml.sax.SAXException;

import java.io.IOException;
import java.io.Serializable;
import java.sql.SQLException;
import java.util.HashMap;
import java.util.Map;

/**
 * This is an abstract search page. It is a collection of search methods that
 * are common between diffrent search implementation. An implementer must
 * implement at least three methods: addBody(), getQuery(), and generateURL().
 *
 * See the two implementors: SimpleSearch and AdvancedSearch.
 *
 * @author Scott Phillips
 */
public abstract class AbstractSearch extends AbstractDSpaceTransformer
{
    private static final Logger log = Logger.getLogger(AbstractSearch.class);

	/** Language strings */
    private static final Message T_result_query =
        message("xmlui.ArtifactBrowser.AbstractSearch.result_query");

    private static final Message T_head1_community =
        message("xmlui.ArtifactBrowser.AbstractSearch.head1_community");

    private static final Message T_head1_collection =
        message("xmlui.ArtifactBrowser.AbstractSearch.head1_collection");

    private static final Message T_head1_none =
        message("xmlui.ArtifactBrowser.AbstractSearch.head1_none");

    private static final Message T_head2 =
        message("xmlui.ArtifactBrowser.AbstractSearch.head2");

    private static final Message T_head3 =
        message("xmlui.ArtifactBrowser.AbstractSearch.head3");

    private static final Message T_no_results =
        message("xmlui.ArtifactBrowser.AbstractSearch.no_results");

    private static final Message T_all_of_dspace =
        message("xmlui.ArtifactBrowser.AbstractSearch.all_of_dspace");

    private static final Message T_sort_by_relevance =
        message("xmlui.ArtifactBrowser.AbstractSearch.sort_by.relevance");

    private final static Message T_sort_by = message("xmlui.ArtifactBrowser.AbstractSearch.sort_by");

    private final static Message T_order      = message("xmlui.ArtifactBrowser.AbstractSearch.order");
    private final static Message T_order_asc  = message("xmlui.ArtifactBrowser.AbstractSearch.order.asc");
    private final static Message T_order_desc = message("xmlui.ArtifactBrowser.AbstractSearch.order.desc");

    private final static Message T_rpp = message("xmlui.ArtifactBrowser.AbstractSearch.rpp");
<<<<<<< HEAD

=======
    
>>>>>>> a68d3779
    /** The options for results per page */
    private static final int[] RESULTS_PER_PAGE_PROGRESSION = {5,10,20,40,60,80,100};

    /** Cached query arguments */
    private QueryArgs queryArgs;

    /** Cached query results */
    private QueryResults queryResults;

    /** Cached validity object */
    private SourceValidity validity;
<<<<<<< HEAD

=======
    
>>>>>>> a68d3779
    /**
     * Generate the unique caching key.
     * This key must be unique inside the space of this component.
     */
    public Serializable getKey()
    {
        try
        {
            String key = "";

            // Page Parameter
            Request request = ObjectModelHelper.getRequest(objectModel);
            key += "-" + getParameterPage();
            key += "-" + getParameterRpp();
            key += "-" + getParameterSortBy();
            key += "-" + getParameterOrder();
            key += "-" + getParameterEtAl();

            // What scope the search is at
            DSpaceObject scope = getScope();
            if (scope != null)
                key += "-" + IdentifierService.getCanonicalForm(scope);

            // The actualy search query.
            key += "-" + getQuery();

            return HashUtil.hash(key);
        }
        catch (Exception e)
        {
            // Ignore all errors and just don't cache.
            return "0";
        }
    }

    /**
     * Generate the cache validity object.
     *
     * This validity object should never "over cache" because it will
     * perform the search, and serialize the results using the
     * DSpaceValidity object.
     */
    public SourceValidity getValidity()
    {
    	if (this.validity == null)
    	{
	        try
	        {
	            DSpaceValidity validity = new DSpaceValidity();

	            DSpaceObject scope = getScope();
	            validity.add(scope);

	            performSearch();

                ExternalIdentifierDAO dao =
                    ExternalIdentifierDAOFactory.getInstance(context);

	            @SuppressWarnings("unchecked") // This cast is correct
	            java.util.List<String> uris = queryResults.getHitURIs();
//	            java.util.List<String> handles = queryResults.getHitHandles();
//	            for (String handle : handles)
	            for (String uri : uris)
	            {
<<<<<<< HEAD
                        ResolvableIdentifier ri = IdentifierService.resolve(context, uri);
                        DSpaceObject resultDSO = (DSpaceObject) IdentifierService.getResource(context, ri);
                        validity.add(resultDSO);
=======
	                DSpaceObject resultDSO = HandleManager.resolveToObject(context, handle);
	                validity.add(resultDSO);
>>>>>>> a68d3779
	            }

	            this.validity = validity.complete();
            }
	        catch (Exception e)
	        {
	            // Just ignore all errors and return an invalid cache.
	        }

            // add log message that we are viewing the item
            // done here, as the serialization may not occur if the cache is valid
            logSearch();
    	}
    	return this.validity;
    }


    /**
     * Build the resulting search DRI document.
     */
    public abstract void addBody(Body body) throws SAXException, WingException,
            UIException, SQLException, IOException, AuthorizeException;

    /**
     *
     * Attach a division to the given search division named "search-results"
     * which contains results for this search query.
     *
     * @param search
     *            The search division to contain the search-results division.
     */
    protected void buildSearchResultsDivision(Division search)
            throws IOException, SQLException, WingException
    {
        try
        {
            if (getQuery().length() > 0)
            {
                ExternalIdentifierDAO dao =
                    ExternalIdentifierDAOFactory.getInstance(context);

                // Preform the actual search
                performSearch();
                DSpaceObject searchScope = getScope();

                Para para = search.addPara("result-query","result-query");

                String query = getQuery();
                int hitCount = queryResults.getHitCount();
                para.addContent(T_result_query.parameterize(query,hitCount));

                Division results = search.addDivision("search-results","primary");

                if (searchScope instanceof Community)
                {
                    Community community = (Community) searchScope;
                    String communityName = community.getMetadata("name");
                    results.setHead(T_head1_community.parameterize(communityName));
                }
                else if (searchScope instanceof Collection)
                {
                    Collection collection = (Collection) searchScope;
                    String collectionName = collection.getMetadata("name");
                    results.setHead(T_head1_collection.parameterize(collectionName));
                }
                else
                {
                    results.setHead(T_head1_none);
                }

                if (queryResults.getHitCount() > 0)
                {
                    // Pagination variables.
                    int itemsTotal = queryResults.getHitCount();
                    int firstItemIndex = queryResults.getStart() + 1;
                    int lastItemIndex = queryResults.getStart()
                            + queryResults.getPageSize();
                    if (itemsTotal < lastItemIndex)
                        lastItemIndex = itemsTotal;
                    int currentPage = (queryResults.getStart() / queryResults
                            .getPageSize()) + 1;
                    int pagesTotal = ((queryResults.getHitCount() - 1) / queryResults
                            .getPageSize()) + 1;
                    Map<String, String> parameters = new HashMap<String, String>();
                    parameters.put("page", "{pageNum}");
                    String pageURLMask = generateURL(parameters);

                    results.setMaskedPagination(itemsTotal, firstItemIndex,
                            lastItemIndex, currentPage, pagesTotal, pageURLMask);

                    // Look for any communities or collections in the mix
                    ReferenceSet referenceSet = null;
                    boolean resultsContainsBothContainersAndItems = false;

                    @SuppressWarnings("unchecked") // This cast is correct
                    java.util.List<String> containerURIs = queryResults.getHitURIs();
    //                java.util.List<String> containerHandles = queryResults.getHitHandles();
    //                for (String handle : containerHandles)
                    for (String uri : containerURIs)
                    {
                        ResolvableIdentifier ri = IdentifierService.resolve(context, uri);
                        DSpaceObject resultDSO = (DSpaceObject) IdentifierService.getResource(context, ri);

                        if (resultDSO instanceof Community
                                || resultDSO instanceof Collection)
                        {
                            if (referenceSet == null) {
                                referenceSet = results.addReferenceSet("search-results-repository",
                                        ReferenceSet.TYPE_SUMMARY_LIST,null,"repository-search-results");
                                // Set a heading showing that we will be listing containers that matched:
                                referenceSet.setHead(T_head2);
                                resultsContainsBothContainersAndItems = true;
                            }
                            referenceSet.addReference(resultDSO);
                        }
                    }


                    // Look for any items in the result set.
                    referenceSet = null;

                    @SuppressWarnings("unchecked") // This cast is correct
                    java.util.List<String> itemURIs = queryResults.getHitURIs();
    //                java.util.List<String> itemHandles = queryResults.getHitHandles();
    //                for (String handle : itemHandles)
                    for (String uri : itemURIs)
                    {
                        ResolvableIdentifier ri = IdentifierService.resolve(context, uri);
                        DSpaceObject resultDSO = (DSpaceObject) IdentifierService.getResource(context, ri);
                        if (resultDSO instanceof Item)
                        {
                            if (referenceSet == null) {
                                referenceSet = results.addReferenceSet("search-results-repository",
                                        ReferenceSet.TYPE_SUMMARY_LIST,null,"repository-search-results");
                                // Only set a heading if there are both containers and items.
                                if (resultsContainsBothContainersAndItems)
                                    referenceSet.setHead(T_head3);
                            }
                            referenceSet.addReference(resultDSO);
                        }
                    }

                }
                else
                {
                    results.addPara(T_no_results);
                }
            }// Empty query
        }
        catch (ExternalIdentifierStorageException e)
        {
            throw new RuntimeException(e);
        }
        catch (IdentifierException e)
        {
            throw new RuntimeException(e);
        }
    }

    /**
     * Add options to the search scope field. This field determines in what
     * communities or collections to search for the query.
     *
     * The scope list will depend upon the current search scope. There are three
     * cases:
     *
     * No current scope: All top level communities are listed.
     *
     * The current scope is a community: All collections contained within the
     * community are listed.
     *
     * The current scope is a collection: All parent communities are listed.
     *
     * @param scope
     *            The current scope field.
     */
    protected void buildScopeList(Select scope) throws SQLException,
            WingException
    {

        DSpaceObject scopeDSO = getScope();
        if (scopeDSO == null)
        {
            // No scope, display all root level communities
            scope.addOption("/",T_all_of_dspace);
            scope.setOptionSelected("/");
            for (Community community : Community.findAllTop(context))
            {
                scope.addOption(IdentifierService.getCanonicalForm(community),community.getMetadata("name"));
            }
        }
        else if (scopeDSO instanceof Community)
        {
            // The scope is a community, display all collections contained
            // within
            Community community = (Community) scopeDSO;
            scope.addOption("/",T_all_of_dspace);
            scope.addOption(IdentifierService.getCanonicalForm(community),community.getMetadata("name"));
            scope.setOptionSelected(IdentifierService.getCanonicalForm(community));

            for (Collection collection : community.getCollections())
            {
                scope.addOption(IdentifierService.getCanonicalForm(collection),collection.getMetadata("name"));
            }
        }
        else if (scopeDSO instanceof Collection)
        {
            // The scope is a collection, display all parent collections.
            Collection collection = (Collection) scopeDSO;
            scope.addOption("/",T_all_of_dspace);
            scope.addOption(IdentifierService.getCanonicalForm(collection),collection.getMetadata("name"));
            scope.setOptionSelected(IdentifierService.getCanonicalForm(collection));

            Community[] communities = collection.getCommunities()[0]
                    .getAllParents();
            for (Community community : communities)
            {
                scope.addOption(IdentifierService.getCanonicalForm(community),community.getMetadata("name"));
            }
        }
    }

    /**
     * Query DSpace for a list of all items / collections / or communities that
     * match the given search query.
     *
     * @return The associated query results.
     */
    protected void performSearch() throws SQLException, IOException, UIException
    {
        if (queryResults != null)
            return;

        Context context = ContextUtil.obtainContext(objectModel);
        String query = getQuery();
        DSpaceObject scope = getScope();
        int page = getParameterPage();

        queryArgs = new QueryArgs();
        queryArgs.setPageSize(getParameterRpp());
        try
        {
            queryArgs.setSortOption(SortOption.getSortOption(getParameterSortBy()));
        }
        catch (SortException se)
        {
        }
        
        queryArgs.setSortOrder(getParameterOrder());

<<<<<<< HEAD
        queryArgs.setSortOrder(getParameterOrder());

=======
>>>>>>> a68d3779
        queryArgs.setQuery(query);
        if (page > 1)
            queryArgs.setStart((Integer.valueOf(page) - 1) * queryArgs.getPageSize());
        else
            queryArgs.setStart(0);

        QueryResults qResults = null;
        if (scope instanceof Community)
        {
            qResults = DSQuery.doQuery(context, queryArgs, (Community) scope);
        }
        else if (scope instanceof Collection)
        {
            qResults = DSQuery.doQuery(context, queryArgs, (Collection) scope);
        }
        else
        {
            qResults = DSQuery.doQuery(context, queryArgs);
        }

        this.queryResults = qResults;
    }

    /**
     * Determine the current scope. This may be derived from the current url
     * handle if present or the scope parameter is given. If no scope is
     * specified then null is returned.
     *
     * FIXME: This depends on the "handle" string being of the form "hdl:12/34"
     * rather than just "12/34".
     *
     * @return The current scope.
     */
    protected DSpaceObject getScope() throws SQLException
    {
        try
        {
            Request request = ObjectModelHelper.getRequest(objectModel);
            String scopeString = request.getParameter("scope");

            ExternalIdentifierDAO dao =
                ExternalIdentifierDAOFactory.getInstance(context);

            // Are we in a community or collection?
            /*
            DSpaceObject dso;
                if (scopeString == null || "".equals(scopeString) || "/".equals(scopeString))
                {
                    // get the search scope from the url handle
                    dso = URIUtil.resolve(objectModel);
                }
                else
                {
                    // Get the search scope from the location parameter
                    ResolvableIdentifier ri = IdentifierService.resolve(context, scopeString);
                    dso = ri.getObject(context);
                }*/
            DSpaceObject dso = URIUtil.resolve(objectModel);

            return dso;
        }
        catch (ExternalIdentifierStorageException e)
        {
            throw new RuntimeException(e);
        }
    }

    protected int getParameterPage()
    {
        try
        {
            return Integer.parseInt(ObjectModelHelper.getRequest(objectModel).getParameter("page"));
        }
        catch (Exception e)
        {
            return 1;
        }
    }

    protected int getParameterRpp()
    {
        try
        {
            return Integer.parseInt(ObjectModelHelper.getRequest(objectModel).getParameter("rpp"));
        }
        catch (Exception e)
        {
            return 10;
        }
    }

    protected int getParameterSortBy()
    {
        try
        {
            return Integer.parseInt(ObjectModelHelper.getRequest(objectModel).getParameter("sort_by"));
        }
        catch (Exception e)
        {
            return 0;
        }
    }

    protected String getParameterOrder()
    {
        String s = ObjectModelHelper.getRequest(objectModel).getParameter("order");
        return s != null ? s : "DESC";
    }

    protected int getParameterEtAl()
    {
        try
        {
            return Integer.parseInt(ObjectModelHelper.getRequest(objectModel).getParameter("etal"));
        }
        catch (Exception e)
        {
            return 0;
        }
    }

    protected int getParameterPage()
    {
        try
        {
            return Integer.parseInt(ObjectModelHelper.getRequest(objectModel).getParameter("page"));
        }
        catch (Exception e)
        {
            return 1;
        }
    }

    protected int getParameterRpp()
    {
        try
        {
            return Integer.parseInt(ObjectModelHelper.getRequest(objectModel).getParameter("rpp"));
        }
        catch (Exception e)
        {
            return 10;
        }
    }

    protected int getParameterSortBy()
    {
        try
        {
            return Integer.parseInt(ObjectModelHelper.getRequest(objectModel).getParameter("sort_by"));
        }
        catch (Exception e)
        {
            return 0;
        }
    }

    protected String getParameterOrder()
    {
        String s = ObjectModelHelper.getRequest(objectModel).getParameter("order");
        return s != null ? s : "DESC";
    }

    protected int getParameterEtAl()
    {
        try
        {
            return Integer.parseInt(ObjectModelHelper.getRequest(objectModel).getParameter("etal"));
        }
        catch (Exception e)
        {
            return 0;
        }
    }

    /**
     * Determine if the scope of the search should fixed or is changeable by the
     * user.
     *
     * The search scope when preformed by url, i.e. they are at the url handle/xxxx/xx/search
     * then it is fixed. However at the global level the search is variable.
     *
     * @return true if the scope is variable, false otherwise.
     */
    protected boolean variableScope() throws SQLException
    {
        if (URIUtil.resolve(objectModel) == null)
            return true;
        else
            return false;
    }

    /**
     * Extract the query string. Under most implementations this will be derived
     * from the url parameters.
     *
     * @return The query string.
     */
    abstract protected String getQuery() throws UIException;

    /**
     * Generate a url to the given search implementation with the associated
     * parameters included.
     *
     * @param parameters
     * @return The post URL
     */
    abstract protected String generateURL(Map<String, String> parameters)
            throws UIException;


    /**
     * Recycle
     */
    public void recycle()
    {
        this.queryResults = null;
        this.validity = null;
        super.recycle();
    }

    protected void buildSearchControls(Division div)
            throws WingException
    {
        Table controlsTable = div.addTable("search-controls", 1, 3);
        Row controlsRow = controlsTable.addRow(Row.ROLE_DATA);

        // Create a control for the number of records to display
        Cell rppCell = controlsRow.addCell();
        rppCell.addContent(T_rpp);
        Select rppSelect = rppCell.addSelect("rpp");
        for (int i : RESULTS_PER_PAGE_PROGRESSION)
        {
            rppSelect.addOption((i == getParameterRpp()), i, Integer.toString(i));
        }

        Cell sortCell = controlsRow.addCell();
        try
        {
            // Create a drop down of the different sort columns available
            sortCell.addContent(T_sort_by);
            Select sortSelect = sortCell.addSelect("sort_by");
            sortSelect.addOption(false, 0, T_sort_by_relevance);
            for (SortOption so : SortOption.getSortOptions())
            {
                if (so.isVisible())
                {
                    sortSelect.addOption((so.getNumber() == getParameterSortBy()), so.getNumber(),
                            message("xmlui.ArtifactBrowser.AbstractSearch.sort_by." + so.getName()));
                }
            }
        }
        catch (SortException se)
        {
            throw new WingException("Unable to get sort options", se);
        }

        // Create a control to changing ascending / descending order
        Cell orderCell = controlsRow.addCell();
        orderCell.addContent(T_order);
        Select orderSelect = orderCell.addSelect("order");
        orderSelect.addOption(SortOption.ASCENDING.equals(getParameterOrder()), SortOption.ASCENDING, T_order_asc);
        orderSelect.addOption(SortOption.DESCENDING.equals(getParameterOrder()), SortOption.DESCENDING, T_order_desc);

        // Create a control for the number of authors per item to display
        // FIXME This is currently disabled, as the supporting functionality
        // is not currently present in xmlui
        //if (isItemBrowse(info))
        //{
        //    controlsForm.addContent(T_etal);
        //    Select etalSelect = controlsForm.addSelect(BrowseParams.ETAL);
        //
        //    etalSelect.addOption((info.getEtAl() < 0), 0, T_etal_all);
        //    etalSelect.addOption(1 == info.getEtAl(), 1, Integer.toString(1));
        //
        //    for (int i = 5; i <= 50; i += 5)
        //    {
        //        etalSelect.addOption(i == info.getEtAl(), i, Integer.toString(i));
        //    }
        //}
    }

    protected void logSearch()
    {
        int countCommunities = 0;
        int countCollections = 0;
        int countItems       = 0;

        for (Object type : queryResults.getHitTypes())
        {
            if (type instanceof Integer)
            {
                switch (((Integer)type).intValue())
                {
                case Constants.ITEM:       countItems++;        break;
                case Constants.COLLECTION: countCollections++;  break;
                case Constants.COMMUNITY:  countCommunities++;  break;
                }
            }
        }

        String logInfo = "";

        try
        {
            DSpaceObject dsoScope = getScope();

            if (dsoScope instanceof Collection)
            {
                logInfo = "collection_id=" + dsoScope.getID() + ",";
            }
            else if (dsoScope instanceof Community)
            {
                logInfo = "community_id=" + dsoScope.getID() + ",";
            }
        }
        catch (SQLException sqle)
        {
            // Ignore, as we are only trying to get the scope to add detail to the log message
        }
<<<<<<< HEAD

=======
        
>>>>>>> a68d3779
        log.info(LogManager.getHeader(context, "search", logInfo + "query=\""
                + queryArgs.getQuery() + "\",results=(" + countCommunities + ","
                + countCollections + "," + countItems + ")"));
    }
}<|MERGE_RESOLUTION|>--- conflicted
+++ resolved
@@ -39,8 +39,6 @@
  */
 package org.dspace.app.xmlui.aspect.artifactbrowser;
 
-<<<<<<< HEAD
-=======
 import java.io.IOException;
 import java.io.Serializable;
 import java.sql.SQLException;
@@ -48,7 +46,6 @@
 import java.util.Map;
 import java.util.Set;
 
->>>>>>> a68d3779
 import org.apache.cocoon.environment.ObjectModelHelper;
 import org.apache.cocoon.environment.Request;
 import org.apache.cocoon.util.HashUtil;
@@ -57,16 +54,14 @@
 import org.dspace.app.xmlui.cocoon.AbstractDSpaceTransformer;
 import org.dspace.app.xmlui.utils.ContextUtil;
 import org.dspace.app.xmlui.utils.DSpaceValidity;
+import org.dspace.app.xmlui.utils.HandleUtil;
 import org.dspace.app.xmlui.utils.UIException;
-import org.dspace.app.xmlui.utils.URIUtil;
 import org.dspace.app.xmlui.wing.Message;
 import org.dspace.app.xmlui.wing.WingException;
 import org.dspace.app.xmlui.wing.element.Body;
-import org.dspace.app.xmlui.wing.element.Cell;
 import org.dspace.app.xmlui.wing.element.Division;
+import org.dspace.app.xmlui.wing.element.ReferenceSet;
 import org.dspace.app.xmlui.wing.element.Para;
-import org.dspace.app.xmlui.wing.element.ReferenceSet;
-import org.dspace.app.xmlui.wing.element.Row;
 import org.dspace.app.xmlui.wing.element.Select;
 import org.dspace.app.xmlui.wing.element.Table;
 import org.dspace.app.xmlui.wing.element.Row;
@@ -79,41 +74,21 @@
 import org.dspace.core.Context;
 import org.dspace.core.LogManager;
 import org.dspace.core.Constants;
-<<<<<<< HEAD
-import org.dspace.search.DSQuery;
-import org.dspace.search.QueryArgs;
-import org.dspace.search.QueryResults;
-import org.dspace.sort.SortException;
-import org.dspace.sort.SortOption;
-import org.dspace.uri.IdentifierService;
-import org.dspace.uri.ResolvableIdentifier;
-import org.dspace.uri.IdentifierException;
-import org.dspace.uri.dao.ExternalIdentifierDAO;
-import org.dspace.uri.dao.ExternalIdentifierDAOFactory;
-import org.dspace.uri.dao.ExternalIdentifierStorageException;
-=======
 import org.dspace.handle.HandleManager;
 import org.dspace.search.DSQuery;
 import org.dspace.search.QueryArgs;
 import org.dspace.search.QueryResults;
 import org.dspace.sort.SortOption;
 import org.dspace.sort.SortException;
->>>>>>> a68d3779
 import org.xml.sax.SAXException;
-
-import java.io.IOException;
-import java.io.Serializable;
-import java.sql.SQLException;
-import java.util.HashMap;
-import java.util.Map;
 
 /**
  * This is an abstract search page. It is a collection of search methods that
  * are common between diffrent search implementation. An implementer must
  * implement at least three methods: addBody(), getQuery(), and generateURL().
- *
+ * 
  * See the two implementors: SimpleSearch and AdvancedSearch.
- *
+ * 
  * @author Scott Phillips
  */
 public abstract class AbstractSearch extends AbstractDSpaceTransformer
@@ -121,27 +96,27 @@
     private static final Logger log = Logger.getLogger(AbstractSearch.class);
 
 	/** Language strings */
-    private static final Message T_result_query =
+    private static final Message T_result_query = 
         message("xmlui.ArtifactBrowser.AbstractSearch.result_query");
-
+    
     private static final Message T_head1_community =
         message("xmlui.ArtifactBrowser.AbstractSearch.head1_community");
-
-    private static final Message T_head1_collection =
+    
+    private static final Message T_head1_collection =  
         message("xmlui.ArtifactBrowser.AbstractSearch.head1_collection");
-
-    private static final Message T_head1_none =
+    
+    private static final Message T_head1_none =  
         message("xmlui.ArtifactBrowser.AbstractSearch.head1_none");
-
+    
     private static final Message T_head2 =
         message("xmlui.ArtifactBrowser.AbstractSearch.head2");
-
+    
     private static final Message T_head3 =
         message("xmlui.ArtifactBrowser.AbstractSearch.head3");
-
+    
     private static final Message T_no_results =
         message("xmlui.ArtifactBrowser.AbstractSearch.no_results");
-
+    
     private static final Message T_all_of_dspace =
         message("xmlui.ArtifactBrowser.AbstractSearch.all_of_dspace");
 
@@ -155,11 +130,7 @@
     private final static Message T_order_desc = message("xmlui.ArtifactBrowser.AbstractSearch.order.desc");
 
     private final static Message T_rpp = message("xmlui.ArtifactBrowser.AbstractSearch.rpp");
-<<<<<<< HEAD
-
-=======
-    
->>>>>>> a68d3779
+    
     /** The options for results per page */
     private static final int[] RESULTS_PER_PAGE_PROGRESSION = {5,10,20,40,60,80,100};
 
@@ -168,24 +139,20 @@
 
     /** Cached query results */
     private QueryResults queryResults;
-
+    
     /** Cached validity object */
     private SourceValidity validity;
-<<<<<<< HEAD
-
-=======
-    
->>>>>>> a68d3779
+    
     /**
      * Generate the unique caching key.
      * This key must be unique inside the space of this component.
      */
     public Serializable getKey()
     {
-        try
+        try 
         {
             String key = "";
-
+            
             // Page Parameter
             Request request = ObjectModelHelper.getRequest(objectModel);
             key += "-" + getParameterPage();
@@ -197,8 +164,8 @@
             // What scope the search is at
             DSpaceObject scope = getScope();
             if (scope != null)
-                key += "-" + IdentifierService.getCanonicalForm(scope);
-
+                key += "-" + scope.getHandle();
+            
             // The actualy search query.
             key += "-" + getQuery();
 
@@ -213,7 +180,7 @@
 
     /**
      * Generate the cache validity object.
-     *
+     * 
      * This validity object should never "over cache" because it will
      * perform the search, and serialize the results using the
      * DSpaceValidity object.
@@ -225,31 +192,20 @@
 	        try
 	        {
 	            DSpaceValidity validity = new DSpaceValidity();
-
+	            
 	            DSpaceObject scope = getScope();
 	            validity.add(scope);
-
+	            
 	            performSearch();
-
-                ExternalIdentifierDAO dao =
-                    ExternalIdentifierDAOFactory.getInstance(context);
-
+	            
 	            @SuppressWarnings("unchecked") // This cast is correct
-	            java.util.List<String> uris = queryResults.getHitURIs();
-//	            java.util.List<String> handles = queryResults.getHitHandles();
-//	            for (String handle : handles)
-	            for (String uri : uris)
+	            java.util.List<String> handles = queryResults.getHitHandles();
+	            for (String handle : handles)
 	            {
-<<<<<<< HEAD
-                        ResolvableIdentifier ri = IdentifierService.resolve(context, uri);
-                        DSpaceObject resultDSO = (DSpaceObject) IdentifierService.getResource(context, ri);
-                        validity.add(resultDSO);
-=======
 	                DSpaceObject resultDSO = HandleManager.resolveToObject(context, handle);
 	                validity.add(resultDSO);
->>>>>>> a68d3779
 	            }
-
+	            
 	            this.validity = validity.complete();
             }
 	        catch (Exception e)
@@ -263,8 +219,8 @@
     	}
     	return this.validity;
     }
-
-
+    
+    
     /**
      * Build the resulting search DRI document.
      */
@@ -272,155 +228,139 @@
             UIException, SQLException, IOException, AuthorizeException;
 
     /**
-     *
+     * 
      * Attach a division to the given search division named "search-results"
      * which contains results for this search query.
-     *
+     * 
      * @param search
      *            The search division to contain the search-results division.
      */
     protected void buildSearchResultsDivision(Division search)
             throws IOException, SQLException, WingException
     {
-        try
-        {
-            if (getQuery().length() > 0)
-            {
-                ExternalIdentifierDAO dao =
-                    ExternalIdentifierDAOFactory.getInstance(context);
-
-                // Preform the actual search
-                performSearch();
-                DSpaceObject searchScope = getScope();
-
-                Para para = search.addPara("result-query","result-query");
-
-                String query = getQuery();
-                int hitCount = queryResults.getHitCount();
-                para.addContent(T_result_query.parameterize(query,hitCount));
-
-                Division results = search.addDivision("search-results","primary");
-
-                if (searchScope instanceof Community)
+        if (getQuery().length() > 0)
+        {
+
+            // Preform the actual search
+            performSearch();
+            DSpaceObject searchScope = getScope();
+            
+            Para para = search.addPara("result-query","result-query");
+
+            String query = getQuery();
+            int hitCount = queryResults.getHitCount();
+            para.addContent(T_result_query.parameterize(query,hitCount));
+            
+            Division results = search.addDivision("search-results","primary");
+            
+            if (searchScope instanceof Community)
+            {
+                Community community = (Community) searchScope;
+                String communityName = community.getMetadata("name");
+                results.setHead(T_head1_community.parameterize(communityName));
+            }
+            else if (searchScope instanceof Collection)
+            {
+                Collection collection = (Collection) searchScope;
+                String collectionName = collection.getMetadata("name");
+                results.setHead(T_head1_collection.parameterize(collectionName));
+            }
+            else
+            {
+                results.setHead(T_head1_none);
+            }
+
+            if (queryResults.getHitCount() > 0)
+            {
+                // Pagination variables.
+                int itemsTotal = queryResults.getHitCount();
+                int firstItemIndex = queryResults.getStart() + 1;
+                int lastItemIndex = queryResults.getStart()
+                        + queryResults.getPageSize();
+                if (itemsTotal < lastItemIndex)
+                    lastItemIndex = itemsTotal;
+                int currentPage = (queryResults.getStart() / queryResults
+                        .getPageSize()) + 1;
+                int pagesTotal = ((queryResults.getHitCount() - 1) / queryResults
+                        .getPageSize()) + 1;
+                Map<String, String> parameters = new HashMap<String, String>();
+                parameters.put("page", "{pageNum}");
+                String pageURLMask = generateURL(parameters);
+
+                results.setMaskedPagination(itemsTotal, firstItemIndex,
+                        lastItemIndex, currentPage, pagesTotal, pageURLMask);
+
+                // Look for any communities or collections in the mix
+                ReferenceSet referenceSet = null;
+                boolean resultsContainsBothContainersAndItems = false;
+                
+                @SuppressWarnings("unchecked") // This cast is correct
+                java.util.List<String> containerHandles = queryResults.getHitHandles();
+                for (String handle : containerHandles)
                 {
-                    Community community = (Community) searchScope;
-                    String communityName = community.getMetadata("name");
-                    results.setHead(T_head1_community.parameterize(communityName));
+                    DSpaceObject resultDSO = HandleManager.resolveToObject(
+                            context, handle);
+
+                    if (resultDSO instanceof Community
+                            || resultDSO instanceof Collection)
+                    {
+                        if (referenceSet == null) {
+                            referenceSet = results.addReferenceSet("search-results-repository",
+                                    ReferenceSet.TYPE_SUMMARY_LIST,null,"repository-search-results");
+                            // Set a heading showing that we will be listing containers that matched:
+                            referenceSet.setHead(T_head2);
+                            resultsContainsBothContainersAndItems = true;
+                        }
+                        referenceSet.addReference(resultDSO);
+                    }
                 }
-                else if (searchScope instanceof Collection)
+                
+                
+                // Look for any items in the result set.
+                referenceSet = null;
+                
+                @SuppressWarnings("unchecked") // This cast is correct
+                java.util.List<String> itemHandles = queryResults.getHitHandles();
+                for (String handle : itemHandles)
                 {
-                    Collection collection = (Collection) searchScope;
-                    String collectionName = collection.getMetadata("name");
-                    results.setHead(T_head1_collection.parameterize(collectionName));
+                    DSpaceObject resultDSO = HandleManager.resolveToObject(
+                            context, handle);
+
+                    if (resultDSO instanceof Item)
+                    {
+                        if (referenceSet == null) {
+                            referenceSet = results.addReferenceSet("search-results-repository",
+                                    ReferenceSet.TYPE_SUMMARY_LIST,null,"repository-search-results");
+                            // Only set a heading if there are both containers and items.
+                            if (resultsContainsBothContainersAndItems)
+                            	referenceSet.setHead(T_head3);  
+                        }
+                        referenceSet.addReference(resultDSO);
+                    }
                 }
-                else
-                {
-                    results.setHead(T_head1_none);
-                }
-
-                if (queryResults.getHitCount() > 0)
-                {
-                    // Pagination variables.
-                    int itemsTotal = queryResults.getHitCount();
-                    int firstItemIndex = queryResults.getStart() + 1;
-                    int lastItemIndex = queryResults.getStart()
-                            + queryResults.getPageSize();
-                    if (itemsTotal < lastItemIndex)
-                        lastItemIndex = itemsTotal;
-                    int currentPage = (queryResults.getStart() / queryResults
-                            .getPageSize()) + 1;
-                    int pagesTotal = ((queryResults.getHitCount() - 1) / queryResults
-                            .getPageSize()) + 1;
-                    Map<String, String> parameters = new HashMap<String, String>();
-                    parameters.put("page", "{pageNum}");
-                    String pageURLMask = generateURL(parameters);
-
-                    results.setMaskedPagination(itemsTotal, firstItemIndex,
-                            lastItemIndex, currentPage, pagesTotal, pageURLMask);
-
-                    // Look for any communities or collections in the mix
-                    ReferenceSet referenceSet = null;
-                    boolean resultsContainsBothContainersAndItems = false;
-
-                    @SuppressWarnings("unchecked") // This cast is correct
-                    java.util.List<String> containerURIs = queryResults.getHitURIs();
-    //                java.util.List<String> containerHandles = queryResults.getHitHandles();
-    //                for (String handle : containerHandles)
-                    for (String uri : containerURIs)
-                    {
-                        ResolvableIdentifier ri = IdentifierService.resolve(context, uri);
-                        DSpaceObject resultDSO = (DSpaceObject) IdentifierService.getResource(context, ri);
-
-                        if (resultDSO instanceof Community
-                                || resultDSO instanceof Collection)
-                        {
-                            if (referenceSet == null) {
-                                referenceSet = results.addReferenceSet("search-results-repository",
-                                        ReferenceSet.TYPE_SUMMARY_LIST,null,"repository-search-results");
-                                // Set a heading showing that we will be listing containers that matched:
-                                referenceSet.setHead(T_head2);
-                                resultsContainsBothContainersAndItems = true;
-                            }
-                            referenceSet.addReference(resultDSO);
-                        }
-                    }
-
-
-                    // Look for any items in the result set.
-                    referenceSet = null;
-
-                    @SuppressWarnings("unchecked") // This cast is correct
-                    java.util.List<String> itemURIs = queryResults.getHitURIs();
-    //                java.util.List<String> itemHandles = queryResults.getHitHandles();
-    //                for (String handle : itemHandles)
-                    for (String uri : itemURIs)
-                    {
-                        ResolvableIdentifier ri = IdentifierService.resolve(context, uri);
-                        DSpaceObject resultDSO = (DSpaceObject) IdentifierService.getResource(context, ri);
-                        if (resultDSO instanceof Item)
-                        {
-                            if (referenceSet == null) {
-                                referenceSet = results.addReferenceSet("search-results-repository",
-                                        ReferenceSet.TYPE_SUMMARY_LIST,null,"repository-search-results");
-                                // Only set a heading if there are both containers and items.
-                                if (resultsContainsBothContainersAndItems)
-                                    referenceSet.setHead(T_head3);
-                            }
-                            referenceSet.addReference(resultDSO);
-                        }
-                    }
-
-                }
-                else
-                {
-                    results.addPara(T_no_results);
-                }
-            }// Empty query
-        }
-        catch (ExternalIdentifierStorageException e)
-        {
-            throw new RuntimeException(e);
-        }
-        catch (IdentifierException e)
-        {
-            throw new RuntimeException(e);
-        }
-    }
-
+                
+            }
+            else
+            {
+                results.addPara(T_no_results);
+            }
+        }// Empty query
+    }
+    
     /**
      * Add options to the search scope field. This field determines in what
      * communities or collections to search for the query.
-     *
+     * 
      * The scope list will depend upon the current search scope. There are three
      * cases:
-     *
+     * 
      * No current scope: All top level communities are listed.
-     *
+     * 
      * The current scope is a community: All collections contained within the
      * community are listed.
-     *
+     * 
      * The current scope is a collection: All parent communities are listed.
-     *
+     * 
      * @param scope
      *            The current scope field.
      */
@@ -436,7 +376,7 @@
             scope.setOptionSelected("/");
             for (Community community : Community.findAllTop(context))
             {
-                scope.addOption(IdentifierService.getCanonicalForm(community),community.getMetadata("name"));
+                scope.addOption(community.getHandle(),community.getMetadata("name"));
             }
         }
         else if (scopeDSO instanceof Community)
@@ -445,12 +385,12 @@
             // within
             Community community = (Community) scopeDSO;
             scope.addOption("/",T_all_of_dspace);
-            scope.addOption(IdentifierService.getCanonicalForm(community),community.getMetadata("name"));
-            scope.setOptionSelected(IdentifierService.getCanonicalForm(community));
+            scope.addOption(community.getHandle(),community.getMetadata("name"));
+            scope.setOptionSelected(community.getHandle());
 
             for (Collection collection : community.getCollections())
             {
-                scope.addOption(IdentifierService.getCanonicalForm(collection),collection.getMetadata("name"));
+                scope.addOption(collection.getHandle(),collection.getMetadata("name"));
             }
         }
         else if (scopeDSO instanceof Collection)
@@ -458,14 +398,14 @@
             // The scope is a collection, display all parent collections.
             Collection collection = (Collection) scopeDSO;
             scope.addOption("/",T_all_of_dspace);
-            scope.addOption(IdentifierService.getCanonicalForm(collection),collection.getMetadata("name"));
-            scope.setOptionSelected(IdentifierService.getCanonicalForm(collection));
-
+            scope.addOption(collection.getHandle(),collection.getMetadata("name"));
+            scope.setOptionSelected(collection.getHandle());
+            
             Community[] communities = collection.getCommunities()[0]
                     .getAllParents();
             for (Community community : communities)
             {
-                scope.addOption(IdentifierService.getCanonicalForm(community),community.getMetadata("name"));
+                scope.addOption(community.getHandle(),community.getMetadata("name"));
             }
         }
     }
@@ -473,14 +413,14 @@
     /**
      * Query DSpace for a list of all items / collections / or communities that
      * match the given search query.
-     *
+     * 
      * @return The associated query results.
      */
     protected void performSearch() throws SQLException, IOException, UIException
     {
         if (queryResults != null)
             return;
-
+        
         Context context = ContextUtil.obtainContext(objectModel);
         String query = getQuery();
         DSpaceObject scope = getScope();
@@ -498,11 +438,6 @@
         
         queryArgs.setSortOrder(getParameterOrder());
 
-<<<<<<< HEAD
-        queryArgs.setSortOrder(getParameterOrder());
-
-=======
->>>>>>> a68d3779
         queryArgs.setQuery(query);
         if (page > 1)
             queryArgs.setStart((Integer.valueOf(page) - 1) * queryArgs.getPageSize());
@@ -530,44 +465,24 @@
      * Determine the current scope. This may be derived from the current url
      * handle if present or the scope parameter is given. If no scope is
      * specified then null is returned.
-     *
-     * FIXME: This depends on the "handle" string being of the form "hdl:12/34"
-     * rather than just "12/34".
-     *
+     * 
      * @return The current scope.
      */
     protected DSpaceObject getScope() throws SQLException
     {
-        try
-        {
-            Request request = ObjectModelHelper.getRequest(objectModel);
-            String scopeString = request.getParameter("scope");
-
-            ExternalIdentifierDAO dao =
-                ExternalIdentifierDAOFactory.getInstance(context);
-
-            // Are we in a community or collection?
-            /*
-            DSpaceObject dso;
-                if (scopeString == null || "".equals(scopeString) || "/".equals(scopeString))
-                {
-                    // get the search scope from the url handle
-                    dso = URIUtil.resolve(objectModel);
-                }
-                else
-                {
-                    // Get the search scope from the location parameter
-                    ResolvableIdentifier ri = IdentifierService.resolve(context, scopeString);
-                    dso = ri.getObject(context);
-                }*/
-            DSpaceObject dso = URIUtil.resolve(objectModel);
-
-            return dso;
-        }
-        catch (ExternalIdentifierStorageException e)
-        {
-            throw new RuntimeException(e);
-        }
+        Request request = ObjectModelHelper.getRequest(objectModel);
+        String scopeString = request.getParameter("scope");
+
+        // Are we in a community or collection?
+        DSpaceObject dso;
+        if (scopeString == null || "".equals(scopeString))
+            // get the search scope from the url handle
+            dso = HandleUtil.obtainHandle(objectModel);
+        else
+            // Get the search scope from the location parameter
+            dso = HandleManager.resolveToObject(context, scopeString);
+
+        return dso;
     }
 
     protected int getParameterPage()
@@ -624,81 +539,27 @@
         }
     }
 
-    protected int getParameterPage()
-    {
-        try
-        {
-            return Integer.parseInt(ObjectModelHelper.getRequest(objectModel).getParameter("page"));
-        }
-        catch (Exception e)
-        {
-            return 1;
-        }
-    }
-
-    protected int getParameterRpp()
-    {
-        try
-        {
-            return Integer.parseInt(ObjectModelHelper.getRequest(objectModel).getParameter("rpp"));
-        }
-        catch (Exception e)
-        {
-            return 10;
-        }
-    }
-
-    protected int getParameterSortBy()
-    {
-        try
-        {
-            return Integer.parseInt(ObjectModelHelper.getRequest(objectModel).getParameter("sort_by"));
-        }
-        catch (Exception e)
-        {
-            return 0;
-        }
-    }
-
-    protected String getParameterOrder()
-    {
-        String s = ObjectModelHelper.getRequest(objectModel).getParameter("order");
-        return s != null ? s : "DESC";
-    }
-
-    protected int getParameterEtAl()
-    {
-        try
-        {
-            return Integer.parseInt(ObjectModelHelper.getRequest(objectModel).getParameter("etal"));
-        }
-        catch (Exception e)
-        {
-            return 0;
-        }
-    }
-
     /**
      * Determine if the scope of the search should fixed or is changeable by the
-     * user.
-     *
-     * The search scope when preformed by url, i.e. they are at the url handle/xxxx/xx/search
+     * user. 
+     * 
+     * The search scope when preformed by url, i.e. they are at the url handle/xxxx/xx/search 
      * then it is fixed. However at the global level the search is variable.
-     *
+     * 
      * @return true if the scope is variable, false otherwise.
      */
     protected boolean variableScope() throws SQLException
     {
-        if (URIUtil.resolve(objectModel) == null)
+        if (HandleUtil.obtainHandle(objectModel) == null)
             return true;
-        else
+        else 
             return false;
     }
-
+    
     /**
      * Extract the query string. Under most implementations this will be derived
      * from the url parameters.
-     *
+     * 
      * @return The query string.
      */
     abstract protected String getQuery() throws UIException;
@@ -706,18 +567,18 @@
     /**
      * Generate a url to the given search implementation with the associated
      * parameters included.
-     *
+     * 
      * @param parameters
      * @return The post URL
      */
     abstract protected String generateURL(Map<String, String> parameters)
             throws UIException;
 
-
+    
     /**
      * Recycle
      */
-    public void recycle()
+    public void recycle() 
     {
         this.queryResults = null;
         this.validity = null;
@@ -823,11 +684,7 @@
         {
             // Ignore, as we are only trying to get the scope to add detail to the log message
         }
-<<<<<<< HEAD
-
-=======
         
->>>>>>> a68d3779
         log.info(LogManager.getHeader(context, "search", logInfo + "query=\""
                 + queryArgs.getQuery() + "\",results=(" + countCommunities + ","
                 + countCollections + "," + countItems + ")"));
