--- conflicted
+++ resolved
@@ -53,11 +53,7 @@
  *
  * Note: Implements Serializable as it will be saved to the current session during submission.
  * Please ensure that nothing is added to this class that isn't also serializable
-<<<<<<< HEAD
- *
-=======
  * 
->>>>>>> a68d3779
  * @see org.dspace.app.util.SubmissionConfigReader
  * @see org.dspace.app.util.SubmissionConfig
  * 
