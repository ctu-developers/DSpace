--- conflicted
+++ resolved
@@ -49,8 +49,6 @@
 import org.dspace.content.Bundle;
 import org.dspace.content.DSpaceObject;
 import org.dspace.content.Item;
-import org.dspace.uri.ObjectIdentifier;
-import org.dspace.uri.IdentifierService;
 import org.dspace.core.Constants;
 import org.dspace.core.Context;
 import org.dspace.event.Consumer;
@@ -69,8 +67,8 @@
     // collect Items, Collections, Communities that need indexing
     private Set<DSpaceObject> objectsToUpdate = null;
 
-    // oid to delete since IDs are not useful by now.
-    private Set<ObjectIdentifier> objectsToDelete = null;
+    // handles to delete since IDs are not useful by now.
+    private Set<String> handlesToDelete = null;
 
     public void initialize() throws Exception
     {
@@ -93,7 +91,7 @@
         if (objectsToUpdate == null)
         {
             objectsToUpdate = new HashSet<DSpaceObject>();
-            objectsToDelete = new HashSet<ObjectIdentifier>();
+            handlesToDelete = new HashSet<String>();
         }
 
         int st = event.getSubjectType();
@@ -126,12 +124,7 @@
                 subject = ((Bundle) subject).getItems()[0];
                 if (log.isDebugEnabled())
                     log.debug("Transforming Bundle event into MODIFY of Item "
-<<<<<<< HEAD
-                    // + dso.getHandle());
-                            + subject.getID());
-=======
                             + subject.getHandle());
->>>>>>> a68d3779
             }
             else
                 return;
@@ -143,12 +136,7 @@
         case Event.MODIFY:
         case Event.MODIFY_METADATA:
             if (subject == null)
-<<<<<<< HEAD
-                log.warn(event.getEventTypeAsString()
-                        + " event, could not get object for "
-=======
                 log.warn(event.getEventTypeAsString() + " event, could not get object for "
->>>>>>> a68d3779
                         + event.getSubjectTypeAsString() + " id="
                         + String.valueOf(event.getSubjectID())
                         + ", perhaps it has been deleted.");
@@ -180,17 +168,15 @@
             else
             {
                 log.debug("consume() adding event to delete queue: " + event.toString());
-<<<<<<< HEAD
-                objectsToDelete.add(ObjectIdentifier.parseCanonicalForm(detail));
-=======
                 handlesToDelete.add(detail);
->>>>>>> a68d3779
             }
             break;
         default:
-            log.warn("SearchConsumer should not have been "
-                    + "given a event of type=" + event.getEventTypeAsString()
-                    + " on subject=" + event.getSubjectTypeAsString());
+            log
+                    .warn("SearchConsumer should not have been given a event of type="
+                            + event.getEventTypeAsString()
+                            + " on subject="
+                            + event.getSubjectTypeAsString());
             break;
         }
     }
@@ -202,39 +188,17 @@
      */
     public void end(Context ctx) throws Exception
     {
-
-        if (objectsToUpdate != null && objectsToDelete != null)
-        {
-
-            // update the changed Items not deleted because they were on create
-            // list
+        
+        if(objectsToUpdate != null && handlesToDelete != null)
+        {
+         
+            // update the changed Items not deleted because they were on create list
             for (DSpaceObject iu : objectsToUpdate)
             {
                 /* we let all types through here and 
                  * allow the search DSIndexer to make 
                  * decisions on indexing and/or removal
                  */
-<<<<<<< HEAD
-                
-                // if handle is NOT in list of deleted objects, index it:
-                ObjectIdentifier oid = iu.getIdentifier();
-                if (oid != null && !objectsToDelete.contains(oid))
-                {
-                    try
-                    {
-                        DSIndexer.indexContent(ctx, iu,true);
-                        if (log.isDebugEnabled())
-                            log.debug("re-indexed "
-                                    + Constants.typeText[iu.getType()]
-                                    + ", id=" + String.valueOf(iu.getID())
-                                    + ", oid=" + oid.getCanonicalForm());
-                    }
-                    catch (Exception e)
-                    {
-                        log.error("Failed while re-indexing object: ", e);
-                        objectsToUpdate = null;
-                        objectsToDelete = null;
-=======
                 String hdl = iu.getHandle();
                 if (hdl != null && !handlesToDelete.contains(hdl))
                 {
@@ -249,39 +213,36 @@
                     catch (Exception e)
                     {
                         log.error("Failed while indexing object: ", e);
->>>>>>> a68d3779
                     }
                 }
             }
 
-            for (ObjectIdentifier oid : objectsToDelete)
+            for (String hdl : handlesToDelete)
             {
                 try
                 {
-                    DSIndexer.unIndexContent(ctx, (DSpaceObject) IdentifierService.getResource(ctx, oid));
+                    DSIndexer.unIndexContent(ctx, hdl);
                     if (log.isDebugEnabled())
-                        log.debug("un-indexed Item, oid="
-                                + oid.getCanonicalForm());
+                        log.debug("UN-Indexed Item, handle=" + hdl);
                 }
                 catch (Exception e)
                 {
-                    log.error("Failed while un-indexing object: "
-                            + oid.getCanonicalForm(), e);
-                    objectsToUpdate = new HashSet<DSpaceObject>();
-                    objectsToDelete = new HashSet<ObjectIdentifier>();
+                    log.error("Failed while UN-indexing object: " + hdl, e);
                 }
 
             }
 
         }
-
+        
         // "free" the resources
         objectsToUpdate = null;
-        objectsToDelete = null;
+        handlesToDelete = null;
     }
 
     public void finish(Context ctx) throws Exception
     {
         // No-op
-    }
+
+    }
+
 }